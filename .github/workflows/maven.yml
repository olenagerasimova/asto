---
<<<<<<< HEAD
name: Maven Action
=======
name: Maven Build
>>>>>>> 414c87d6
"on": [push, pull_request]
jobs:
  build:
    runs-on: ${{ matrix.os }}
    strategy:
      matrix:
        os: [windows-latest, ubuntu-latest]
    steps:
      - uses: actions/checkout@v2
      - name: Set up JDK 11
        uses: actions/setup-java@v1
        with:
<<<<<<< HEAD
          java-version: 11.0.x
=======
          java-version: 11
>>>>>>> 414c87d6
      - uses: actions/cache@v1
        with:
          path: ~/.m2/repository
          key: ${{ runner.os }}-maven-${{ hashFiles('**/pom.xml') }}
          restore-keys: |
            ${{ runner.os }}-maven-
<<<<<<< HEAD
      - name: Build
        run: mvn clean install -B -Pqulice --file pom.xml
=======
      - name: Build it with Maven
        run: mvn -B verify -Pqulice
>>>>>>> 414c87d6
<|MERGE_RESOLUTION|>--- conflicted
+++ resolved
@@ -1,9 +1,5 @@
 ---
-<<<<<<< HEAD
-name: Maven Action
-=======
 name: Maven Build
->>>>>>> 414c87d6
 "on": [push, pull_request]
 jobs:
   build:
@@ -16,21 +12,12 @@
       - name: Set up JDK 11
         uses: actions/setup-java@v1
         with:
-<<<<<<< HEAD
-          java-version: 11.0.x
-=======
           java-version: 11
->>>>>>> 414c87d6
       - uses: actions/cache@v1
         with:
           path: ~/.m2/repository
           key: ${{ runner.os }}-maven-${{ hashFiles('**/pom.xml') }}
           restore-keys: |
             ${{ runner.os }}-maven-
-<<<<<<< HEAD
-      - name: Build
-        run: mvn clean install -B -Pqulice --file pom.xml
-=======
       - name: Build it with Maven
-        run: mvn -B verify -Pqulice
->>>>>>> 414c87d6
+        run: mvn -B verify -Pqulice