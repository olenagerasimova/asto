--- conflicted
+++ resolved
@@ -28,15 +28,10 @@
 import io.reactivex.Flowable;
 import io.vertx.reactivex.core.Vertx;
 import java.nio.ByteBuffer;
-import java.nio.file.Files;
 import java.nio.file.Path;
 import java.util.Arrays;
-<<<<<<< HEAD
 import java.util.Collection;
 import java.util.stream.Collectors;
-=======
-import org.apache.commons.io.FileUtils;
->>>>>>> 36615611
 import org.hamcrest.MatcherAssert;
 import org.hamcrest.Matchers;
 import org.hamcrest.core.IsEqual;
@@ -65,10 +60,8 @@
     private FileStorage storage;
 
     @BeforeEach
-    void setUp() throws Exception {
+    void setUp(@TempDir final Path tmp) {
         this.vertx = Vertx.vertx();
-        final Path tmp = Files.createTempDirectory("tmp");
-        tmp.toFile().deleteOnExit();
         this.storage = new FileStorage(tmp, this.vertx.fileSystem());
     }
 
@@ -81,13 +74,7 @@
 
     // @checkstyle MagicNumberCheck (1 line)
     @RepeatedTest(100)
-<<<<<<< HEAD
     void savesAndLoads() throws Exception {
-=======
-    void savesAndLoads(@TempDir final Path tmp) throws Exception {
-        final Vertx vertx = Vertx.vertx();
-        final Storage storage = new FileStorage(tmp, vertx.fileSystem());
->>>>>>> 36615611
         final String content = "Hello world!!!";
         final Key key = new Key.From("a", "b", "test.deb");
         this.storage.save(
@@ -125,12 +112,7 @@
 
     // @checkstyle MagicNumberCheck (1 line)
     @RepeatedTest(100)
-<<<<<<< HEAD
-    void saveOverwrites() throws IOException {
-=======
-    void saveOverwrites(@TempDir final Path tmp) {
-        final Vertx vertx = Vertx.vertx();
->>>>>>> 36615611
+    void saveOverwrites() {
         final byte[] original = "1".getBytes();
         final byte[] updated = "2".getBytes();
         final BlockingStorage blocking = new BlockingStorage(this.storage);
@@ -146,16 +128,8 @@
 
     // @checkstyle MagicNumberCheck (1 line)
     @RepeatedTest(100)
-<<<<<<< HEAD
-    void blockingWrapperWorks() throws IOException {
-        final BlockingStorage blocking = new BlockingStorage(this.storage);
-=======
-    void blockingWrapperWorks(@TempDir final Path tmp) {
-        final Vertx vertx = Vertx.vertx();
-        final BlockingStorage storage = new BlockingStorage(
-            new FileStorage(tmp, vertx.fileSystem())
-        );
->>>>>>> 36615611
+    void blockingWrapperWorks() {
+        final BlockingStorage blocking = new BlockingStorage(this.storage);
         final String content = "hello, friend!";
         final Key key = new Key.From("t", "y", "testb.deb");
         blocking.save(key, new ByteArray(content.getBytes()).primitiveBytes());
@@ -168,12 +142,7 @@
 
     // @checkstyle MagicNumberCheck (1 line)
     @RepeatedTest(100)
-<<<<<<< HEAD
-    void move() throws IOException {
-=======
-    void move(@TempDir final Path tmp) {
-        final Vertx vertx = Vertx.vertx();
->>>>>>> 36615611
+    void move() {
         final byte[] data = "data".getBytes();
         final BlockingStorage blocking = new BlockingStorage(this.storage);
         final Key source = new Key.From("from");
@@ -184,7 +153,7 @@
     }
 
     @Test
-    void list() throws Exception {
+    void list() {
         final byte[] data = "some data!".getBytes();
         final BlockingStorage blocking = new BlockingStorage(this.storage);
         blocking.save(new Key.From("a", "b", "c", "1"), data);
@@ -202,7 +171,7 @@
     }
 
     @Test
-    void listEmpty() throws Exception {
+    void listEmpty() {
         final BlockingStorage blocking = new BlockingStorage(this.storage);
         final Collection<String> keys = blocking.list(new Key.From("a", "b"))
             .stream()
@@ -212,8 +181,7 @@
     }
 
     @Test
-    void shouldExistForSavedKey() throws Exception {
-<<<<<<< HEAD
+    void shouldExistForSavedKey() {
         final BlockingStorage blocking = new BlockingStorage(this.storage);
         final Key key = new Key.From("some", "key");
         blocking.save(key, "some data".getBytes());
@@ -222,21 +190,6 @@
 
     @Test
     void shouldNotExistForUnknownKey() throws Exception {
-=======
-        final Vertx vertx = Vertx.vertx();
-        final Path tmp = Files.createTempDirectory("tmp-shouldExistForSavedKey");
-        final BlockingStorage storage = new BlockingStorage(new FileStorage(tmp));
-        final Key key = new Key.From("some", "key");
-        storage.save(key, "some data".getBytes());
-        MatcherAssert.assertThat(storage.exists(key), Matchers.equalTo(true));
-        FileUtils.deleteDirectory(tmp.toFile());
-        vertx.rxClose().blockingAwait();
-    }
-
-    @Test
-    void shouldNotExistForUnknownKey(@TempDir final Path tmp) throws Exception {
-        final Vertx vertx = Vertx.vertx();
->>>>>>> 36615611
         MatcherAssert.assertThat(
             this.storage.exists(new Key.From("unknown")).get(),
             Matchers.equalTo(false)
@@ -244,14 +197,8 @@
     }
 
     @Test
-<<<<<<< HEAD
-    void shouldNotExistForParentOfSavedKey() throws Exception {
-        final BlockingStorage blocking = new BlockingStorage(this.storage);
-=======
-    void shouldNotExistForParentOfSavedKey(@TempDir final Path tmp) {
-        final Vertx vertx = Vertx.vertx();
-        final BlockingStorage storage = new BlockingStorage(new FileStorage(tmp));
->>>>>>> 36615611
+    void shouldNotExistForParentOfSavedKey() {
+        final BlockingStorage blocking = new BlockingStorage(this.storage);
         final Key parent = new Key.From("a", "b");
         final Key key = new Key.From(parent, "c");
         final byte[] data = "content".getBytes();
