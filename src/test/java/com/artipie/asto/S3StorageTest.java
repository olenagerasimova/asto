/*
 * The MIT License (MIT)
 *
 * Copyright (c) 2020 artipie.com
 *
 * Permission is hereby granted, free of charge, to any person obtaining a copy
 * of this software and associated documentation files (the "Software"), to deal
 * in the Software without restriction, including without limitation the rights
 * to use, copy, modify, merge, publish, distribute, sublicense, and/or sell
 * copies of the Software, and to permit persons to whom the Software is
 * furnished to do so, subject to the following conditions:
 *
 * The above copyright notice and this permission notice shall be included
 * in all copies or substantial portions of the Software.
 *
 * THE SOFTWARE IS PROVIDED "AS IS", WITHOUT WARRANTY OF ANY KIND, EXPRESS OR
 * IMPLIED, INCLUDING BUT NOT LIMITED TO THE WARRANTIES OF MERCHANTABILITY,
 * FITNESS FOR A PARTICULAR PURPOSE AND NON-INFRINGEMENT. IN NO EVENT SHALL THE
 * AUTHORS OR COPYRIGHT HOLDERS BE LIABLE FOR ANY CLAIM, DAMAGES OR OTHER
 * LIABILITY, WHETHER IN AN ACTION OF CONTRACT, TORT OR OTHERWISE, ARISING FROM,
 * OUT OF OR IN CONNECTION WITH THE SOFTWARE OR THE USE OR OTHER DEALINGS IN THE
 * SOFTWARE.
 */
package com.artipie.asto;

import com.adobe.testing.s3mock.junit5.S3MockExtension;
import com.amazonaws.services.s3.AmazonS3;
import com.amazonaws.services.s3.model.ObjectMetadata;
import com.amazonaws.services.s3.model.S3Object;
import com.artipie.asto.blocking.BlockingStorage;
import com.artipie.asto.s3.S3Storage;
import com.google.common.io.ByteStreams;
import java.io.ByteArrayInputStream;
import java.net.URI;
import java.util.Arrays;
import java.util.Collection;
import java.util.UUID;
import java.util.stream.Collectors;
import org.hamcrest.MatcherAssert;
import org.hamcrest.Matchers;
import org.hamcrest.core.IsEqual;
import org.junit.jupiter.api.Test;
import org.junit.jupiter.api.extension.RegisterExtension;
import software.amazon.awssdk.auth.credentials.AwsBasicCredentials;
import software.amazon.awssdk.auth.credentials.StaticCredentialsProvider;
import software.amazon.awssdk.regions.Region;
import software.amazon.awssdk.services.s3.S3AsyncClient;

/**
 * Tests for {@link S3Storage}.
 *
 * @since 0.15
 */
class S3StorageTest {

    /**
     * Mock S3 server.
     */
    @RegisterExtension
    static final S3MockExtension MOCK = S3MockExtension.builder()
        .withSecureConnection(false)
        .build();

    @Test
    void shouldUploadObjectWhenSave(final AmazonS3 client) throws Exception {
        final String bucket = UUID.randomUUID().toString();
        client.createBucket(bucket);
        final byte[] data = "data2".getBytes();
        final String key = "a/b/c";
        this.storage(bucket).save(new Key.From(key), new Content.From(data)).join();
        final byte[] downloaded;
        try (S3Object s3Object = client.getObject(bucket, key)) {
            downloaded = ByteStreams.toByteArray(s3Object.getObjectContent());
        }
        MatcherAssert.assertThat(downloaded, Matchers.equalTo(data));
    }

    @Test
    void shouldExistForSavedObject(final AmazonS3 client) {
        final String bucket = UUID.randomUUID().toString();
        client.createBucket(bucket);
        final byte[] data = "content".getBytes();
        final String key = "some/existing/key";
        client.putObject(bucket, key, new ByteArrayInputStream(data), new ObjectMetadata());
        final boolean exists = new BlockingStorage(this.storage(bucket)).exists(new Key.From(key));
        MatcherAssert.assertThat(exists, Matchers.equalTo(true));
    }

    @Test
    void shouldNotExistForUnknownObject(final AmazonS3 client) {
        final String bucket = UUID.randomUUID().toString();
        client.createBucket(bucket);
        final String key = "unknown/key";
        final boolean exists = new BlockingStorage(this.storage(bucket)).exists(new Key.From(key));
        MatcherAssert.assertThat(exists, Matchers.equalTo(false));
    }

    @Test
<<<<<<< HEAD
    void shouldListKeysInOrder(final AmazonS3 client) {
        final String bucket = UUID.randomUUID().toString();
        client.createBucket(bucket);
        final byte[] data = "some data!".getBytes();
        Arrays.asList(
            new Key.From("1"),
            new Key.From("a", "b", "c", "1"),
            new Key.From("a", "b", "2"),
            new Key.From("a", "z"),
            new Key.From("z")
        ).forEach(
            key -> client.putObject(
                bucket,
                key.string(),
                new ByteArrayInputStream(data),
                new ObjectMetadata()
            )
        );
        final Collection<String> keys = new BlockingStorage(this.storage(bucket))
            .list(new Key.From("a", "b"))
            .stream()
            .map(Key::string)
            .collect(Collectors.toList());
        MatcherAssert.assertThat(
            keys,
            Matchers.equalTo(Arrays.asList("a/b/2", "a/b/c/1"))
=======
    void shouldGetObjectWhenLoad(final AmazonS3 client) {
        final String bucket = UUID.randomUUID().toString();
        client.createBucket(bucket);
        final byte[] data = "data".getBytes();
        final String key = "some/key";
        client.putObject(bucket, key, new ByteArrayInputStream(data), new ObjectMetadata());
        final byte[] value = new BlockingStorage(this.storage(bucket)).value(new Key.From(key));
        MatcherAssert.assertThat(
            "Storage should read object stored on S3",
            value,
            new IsEqual<>(data)
>>>>>>> 00eb6807
        );
    }

    private S3Storage storage(final String bucket) {
        final S3AsyncClient client = S3AsyncClient.builder()
            .region(Region.of("us-east-1"))
            .credentialsProvider(
                StaticCredentialsProvider.create(AwsBasicCredentials.create("foo", "bar"))
            )
            .endpointOverride(
                URI.create(String.format("http://localhost:%d", MOCK.getHttpPort()))
            )
            .build();
        return new S3Storage(client, bucket);
    }
}<|MERGE_RESOLUTION|>--- conflicted
+++ resolved
@@ -96,7 +96,6 @@
     }
 
     @Test
-<<<<<<< HEAD
     void shouldListKeysInOrder(final AmazonS3 client) {
         final String bucket = UUID.randomUUID().toString();
         client.createBucket(bucket);
@@ -123,7 +122,10 @@
         MatcherAssert.assertThat(
             keys,
             Matchers.equalTo(Arrays.asList("a/b/2", "a/b/c/1"))
-=======
+        );
+    }
+
+    @Test
     void shouldGetObjectWhenLoad(final AmazonS3 client) {
         final String bucket = UUID.randomUUID().toString();
         client.createBucket(bucket);
@@ -135,7 +137,6 @@
             "Storage should read object stored on S3",
             value,
             new IsEqual<>(data)
->>>>>>> 00eb6807
         );
     }
 
