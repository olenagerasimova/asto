/*
 * The MIT License (MIT)
 *
 * Copyright (c) 2020 artipie.com
 *
 * Permission is hereby granted, free of charge, to any person obtaining a copy
 * of this software and associated documentation files (the "Software"), to deal
 * in the Software without restriction, including without limitation the rights
 * to use, copy, modify, merge, publish, distribute, sublicense, and/or sell
 * copies of the Software, and to permit persons to whom the Software is
 * furnished to do so, subject to the following conditions:
 *
 * The above copyright notice and this permission notice shall be included
 * in all copies or substantial portions of the Software.
 *
 * THE SOFTWARE IS PROVIDED "AS IS", WITHOUT WARRANTY OF ANY KIND, EXPRESS OR
 * IMPLIED, INCLUDING BUT NOT LIMITED TO THE WARRANTIES OF MERCHANTABILITY,
 * FITNESS FOR A PARTICULAR PURPOSE AND NON-INFRINGEMENT. IN NO EVENT SHALL THE
 * AUTHORS OR COPYRIGHT HOLDERS BE LIABLE FOR ANY CLAIM, DAMAGES OR OTHER
 * LIABILITY, WHETHER IN AN ACTION OF CONTRACT, TORT OR OTHERWISE, ARISING FROM,
 * OUT OF OR IN CONNECTION WITH THE SOFTWARE OR THE USE OR OTHER DEALINGS IN THE
 * SOFTWARE.
 */
package com.artipie.asto;

import com.adobe.testing.s3mock.junit5.S3MockExtension;
import com.amazonaws.services.s3.AmazonS3;
import com.amazonaws.services.s3.model.ListMultipartUploadsRequest;
import com.amazonaws.services.s3.model.MultipartUpload;
import com.amazonaws.services.s3.model.ObjectMetadata;
import com.amazonaws.services.s3.model.S3Object;
import com.artipie.asto.blocking.BlockingStorage;
import com.artipie.asto.s3.S3Storage;
import com.google.common.io.ByteStreams;
import io.reactivex.Flowable;
import java.io.ByteArrayInputStream;
import java.net.URI;
import java.util.Arrays;
import java.util.Collection;
import java.util.List;
import java.util.UUID;
import java.util.stream.Collectors;
import org.hamcrest.MatcherAssert;
import org.hamcrest.Matchers;
import org.hamcrest.collection.IsEmptyIterable;
import org.hamcrest.core.IsEqual;
import org.junit.jupiter.api.BeforeEach;
import org.junit.jupiter.api.Test;
import org.junit.jupiter.api.extension.RegisterExtension;
import software.amazon.awssdk.auth.credentials.AwsBasicCredentials;
import software.amazon.awssdk.auth.credentials.StaticCredentialsProvider;
import software.amazon.awssdk.regions.Region;
import software.amazon.awssdk.services.s3.S3AsyncClient;

/**
 * Tests for {@link S3Storage}.
 *
 * @since 0.15
 * @checkstyle ClassDataAbstractionCouplingCheck (3 lines)
 */
@SuppressWarnings("PMD.TooManyMethods")
class S3StorageTest {

    /**
     * Mock S3 server.
     */
    @RegisterExtension
    static final S3MockExtension MOCK = S3MockExtension.builder()
        .withSecureConnection(false)
        .build();

    /**
     * Bucket to use in tests.
     */
    private String bucket;

    @BeforeEach
    void setUp(final AmazonS3 client) {
        this.bucket = UUID.randomUUID().toString();
        client.createBucket(this.bucket);
    }

    @Test
    void shouldUploadObjectWhenSave(final AmazonS3 client) throws Exception {
        final byte[] data = "data2".getBytes();
        final String key = "a/b/c";
        this.storage().save(new Key.From(key), new Content.From(data)).join();
        final byte[] downloaded;
        try (S3Object s3Object = client.getObject(this.bucket, key)) {
            downloaded = ByteStreams.toByteArray(s3Object.getObjectContent());
        }
        MatcherAssert.assertThat(downloaded, Matchers.equalTo(data));
    }

    @Test
    void shouldAbortMultipartUploadWhenFailedToReadContent(final AmazonS3 client) {
        this.storage().save(
            new Key.From("abort"),
            new Content.From(Flowable.error(new IllegalStateException()))
        ).exceptionally(ignore -> null).join();
        final List<MultipartUpload> uploads = client.listMultipartUploads(
            new ListMultipartUploadsRequest(this.bucket)
        ).getMultipartUploads();
        MatcherAssert.assertThat(uploads, new IsEmptyIterable<>());
    }

    @Test
    void shouldExistForSavedObject(final AmazonS3 client) {
        final byte[] data = "content".getBytes();
        final String key = "some/existing/key";
        client.putObject(this.bucket, key, new ByteArrayInputStream(data), new ObjectMetadata());
        final boolean exists = new BlockingStorage(this.storage())
            .exists(new Key.From(key));
        MatcherAssert.assertThat(
            exists,
            Matchers.equalTo(true)
        );
    }

    @Test
    void shouldListKeysInOrder(final AmazonS3 client) {
        final byte[] data = "some data!".getBytes();
        Arrays.asList(
            new Key.From("1"),
            new Key.From("a", "b", "c", "1"),
            new Key.From("a", "b", "2"),
            new Key.From("a", "z"),
            new Key.From("z")
        ).forEach(
            key -> client.putObject(
                this.bucket,
                key.string(),
                new ByteArrayInputStream(data),
                new ObjectMetadata()
            )
        );
        final Collection<String> keys = new BlockingStorage(this.storage())
            .list(new Key.From("a", "b"))
            .stream()
            .map(Key::string)
            .collect(Collectors.toList());
        MatcherAssert.assertThat(
            keys,
            Matchers.equalTo(Arrays.asList("a/b/2", "a/b/c/1"))
        );
    }

    @Test
    void shouldGetObjectWhenLoad(final AmazonS3 client) {
        final byte[] data = "data".getBytes();
        final String key = "some/key";
        client.putObject(this.bucket, key, new ByteArrayInputStream(data), new ObjectMetadata());
        final byte[] value = new BlockingStorage(this.storage())
            .value(new Key.From(key));
        MatcherAssert.assertThat(
            value,
            new IsEqual<>(data)
        );
    }

    @Test
    void shouldCopyObjectWhenMoved(final AmazonS3 client) throws Exception {
        final byte[] original = "something".getBytes();
        final String source = "source";
        client.putObject(
            this.bucket,
            source, new ByteArrayInputStream(original),
            new ObjectMetadata()
        );
        final String destination = "destination";
        new BlockingStorage(this.storage()).move(
            new Key.From(source),
            new Key.From(destination)
        );
        try (S3Object s3Object = client.getObject(this.bucket, destination)) {
            MatcherAssert.assertThat(
                ByteStreams.toByteArray(s3Object.getObjectContent()),
                new IsEqual<>(original)
            );
        }
    }

    @Test
    void shouldDeleteOriginalObjectWhenMoved(final AmazonS3 client) throws Exception {
        final String source = "src";
        client.putObject(
            this.bucket,
            source,
            new ByteArrayInputStream("some data".getBytes()),
            new ObjectMetadata()
        );
        new BlockingStorage(this.storage()).move(
            new Key.From(source),
            new Key.From("dest")
        );
        MatcherAssert.assertThat(
            client.doesObjectExist(this.bucket, source),
            new IsEqual<>(false)
        );
    }

<<<<<<< HEAD
    private S3Storage storage() {
=======
    @Test
    void shouldDeleteObject(final AmazonS3 client) {
        final String bucket = UUID.randomUUID().toString();
        client.createBucket(bucket);
        final byte[] data = "to be deleted".getBytes();
        final String key = "to/be/deleted";
        client.putObject(bucket, key, new ByteArrayInputStream(data), new ObjectMetadata());
        new BlockingStorage(this.storage(bucket)).delete(new Key.From(key));
        MatcherAssert.assertThat(
            client.doesObjectExist(bucket, key),
            new IsEqual<>(false)
        );
    }

    private S3Storage storage(final String bucket) {
>>>>>>> 1adf5412
        final S3AsyncClient client = S3AsyncClient.builder()
            .region(Region.of("us-east-1"))
            .credentialsProvider(
                StaticCredentialsProvider.create(AwsBasicCredentials.create("foo", "bar"))
            )
            .endpointOverride(
                URI.create(String.format("http://localhost:%d", MOCK.getHttpPort()))
            )
            .build();
        return new S3Storage(client, this.bucket);
    }
}<|MERGE_RESOLUTION|>--- conflicted
+++ resolved
@@ -199,25 +199,19 @@
         );
     }
 
-<<<<<<< HEAD
-    private S3Storage storage() {
-=======
     @Test
     void shouldDeleteObject(final AmazonS3 client) {
-        final String bucket = UUID.randomUUID().toString();
-        client.createBucket(bucket);
         final byte[] data = "to be deleted".getBytes();
         final String key = "to/be/deleted";
-        client.putObject(bucket, key, new ByteArrayInputStream(data), new ObjectMetadata());
-        new BlockingStorage(this.storage(bucket)).delete(new Key.From(key));
-        MatcherAssert.assertThat(
-            client.doesObjectExist(bucket, key),
+        client.putObject(this.bucket, key, new ByteArrayInputStream(data), new ObjectMetadata());
+        new BlockingStorage(this.storage()).delete(new Key.From(key));
+        MatcherAssert.assertThat(
+            client.doesObjectExist(this.bucket, key),
             new IsEqual<>(false)
         );
     }
 
-    private S3Storage storage(final String bucket) {
->>>>>>> 1adf5412
+    private S3Storage storage() {
         final S3AsyncClient client = S3AsyncClient.builder()
             .region(Region.of("us-east-1"))
             .credentialsProvider(
