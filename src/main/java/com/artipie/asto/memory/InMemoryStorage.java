--- conflicted
+++ resolved
@@ -30,17 +30,12 @@
 import io.reactivex.Flowable;
 import java.nio.ByteBuffer;
 import java.util.Collection;
+import java.util.LinkedList;
 import java.util.List;
-import java.util.Map;
+import java.util.NavigableMap;
 import java.util.TreeMap;
 import java.util.concurrent.CompletableFuture;
-<<<<<<< HEAD
-import java.util.concurrent.Flow;
-import java.util.stream.Collectors;
-import org.reactivestreams.FlowAdapters;
-=======
 import org.reactivestreams.Publisher;
->>>>>>> 19b7dca1
 
 /**
  * Simple implementation of Storage that holds all data in memory.
@@ -52,7 +47,7 @@
     /**
      * Values stored by key strings.
      */
-    private final Map<String, byte[]> data;
+    private final NavigableMap<String, byte[]> data;
 
     /**
      * Ctor.
@@ -71,12 +66,15 @@
         return CompletableFuture.supplyAsync(
             () -> {
                 final String prefix = root.string();
-                return this.data.keySet()
-                    .stream()
-                    .dropWhile(key -> !key.startsWith(prefix))
-                    .takeWhile(key -> key.startsWith(prefix))
-                    .map(Key.From::new)
-                    .collect(Collectors.toList());
+                final Collection<Key> keys = new LinkedList<>();
+                for (final String string : this.data.navigableKeySet().tailSet(prefix)) {
+                    if (string.startsWith(prefix)) {
+                        keys.add(new Key.From(string));
+                    } else {
+                        break;
+                    }
+                }
+                return keys;
             }
         );
     }
