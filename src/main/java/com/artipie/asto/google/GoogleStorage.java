/*
 * The MIT License (MIT)
 *
 * Copyright (c) 2020 artipie.com
 *
 * Permission is hereby granted, free of charge, to any person obtaining a copy
 * of this software and associated documentation files (the "Software"), to deal
 * in the Software without restriction, including without limitation the rights
 * to use, copy, modify, merge, publish, distribute, sublicense, and/or sell
 * copies of the Software, and to permit persons to whom the Software is
 * furnished to do so, subject to the following conditions:
 *
 * The above copyright notice and this permission notice shall be included
 * in all copies or substantial portions of the Software.
 *
 * THE SOFTWARE IS PROVIDED "AS IS", WITHOUT WARRANTY OF ANY KIND, EXPRESS OR
 * IMPLIED, INCLUDING BUT NOT LIMITED TO THE WARRANTIES OF MERCHANTABILITY,
 * FITNESS FOR A PARTICULAR PURPOSE AND NON-INFRINGEMENT. IN NO EVENT SHALL THE
 * AUTHORS OR COPYRIGHT HOLDERS BE LIABLE FOR ANY CLAIM, DAMAGES OR OTHER
 * LIABILITY, WHETHER IN AN ACTION OF CONTRACT, TORT OR OTHERWISE, ARISING FROM,
 * OUT OF OR IN CONNECTION WITH THE SOFTWARE OR THE USE OR OTHER DEALINGS IN THE
 * SOFTWARE.
 */
package com.artipie.asto.google;

import com.artipie.asto.Content;
import com.artipie.asto.Key;
import com.artipie.asto.Storage;
import com.artipie.asto.Transaction;
<<<<<<< HEAD
import com.google.cloud.storage.BlobId;
import com.google.cloud.storage.StorageOptions;
=======
import io.vertx.reactivex.ext.web.client.WebClient;
>>>>>>> 34a83825
import java.util.Collection;
import java.util.List;
import java.util.concurrent.CompletableFuture;

/**
 * Storage that holds data in Google storage.
 *
 * @since 0.17
 * @checkstyle ConstantUsageCheck (500 lines)
 */
@SuppressWarnings({"PMD.UnusedPrivateField", "PMD.SingularField"})
public final class GoogleStorage implements Storage {

    /**
     * API URL.
     */
    private static final String URL = "https://storage.googleapis.com/storage/v1";

    /**
     * Google storage client.
     */
    private final WebClient client;

    /**
     * Bucket name.
     */
    private final String bucket;

    /**
     * Ctor.
     * @param client Web client
     * @param bucket Bucket name
     */
    public GoogleStorage(final WebClient client, final String bucket) {
        this.client = client;
        this.bucket = bucket;
    }

    @Override
    public CompletableFuture<Boolean> exists(final Key key) {
        throw new UnsupportedOperationException();
    }

    @Override
    public CompletableFuture<Collection<Key>> list(final Key prefix) {
        throw new UnsupportedOperationException();
    }

    @Override
    public CompletableFuture<Void> save(final Key key, final Content content) {
        throw new UnsupportedOperationException();
    }

    @Override
    public CompletableFuture<Void> move(final Key source, final Key destination) {
        throw new UnsupportedOperationException();
    }

    @Override
    public CompletableFuture<Content> value(final Key key) {
        return CompletableFuture.supplyAsync(
            () -> new Content.From(
                this.client.get(
                    BlobId.of(this.bucket, key.string())
                ).getContent()
            ));
    }

    @Override
    public CompletableFuture<Void> delete(final Key key) {
        throw new UnsupportedOperationException();
    }

    @Override
    public CompletableFuture<Transaction> transaction(final List<Key> keys) {
        throw new UnsupportedOperationException();
    }
}<|MERGE_RESOLUTION|>--- conflicted
+++ resolved
@@ -27,12 +27,16 @@
 import com.artipie.asto.Key;
 import com.artipie.asto.Storage;
 import com.artipie.asto.Transaction;
-<<<<<<< HEAD
-import com.google.cloud.storage.BlobId;
-import com.google.cloud.storage.StorageOptions;
-=======
+import hu.akarnokd.rxjava2.interop.CompletableInterop;
+import io.reactivex.Completable;
+import io.reactivex.Flowable;
+import io.reactivex.Single;
+import io.vertx.ext.reactivestreams.ReactiveWriteStream;
+import io.vertx.reactivex.core.Vertx;
+import io.vertx.reactivex.core.buffer.Buffer;
+import io.vertx.reactivex.core.streams.WriteStream;
 import io.vertx.reactivex.ext.web.client.WebClient;
->>>>>>> 34a83825
+import io.vertx.reactivex.ext.web.codec.BodyCodec;
 import java.util.Collection;
 import java.util.List;
 import java.util.concurrent.CompletableFuture;
@@ -47,9 +51,14 @@
 public final class GoogleStorage implements Storage {
 
     /**
-     * API URL.
+     * API GET_URL.
      */
-    private static final String URL = "https://storage.googleapis.com/storage/v1";
+    private static final String GET_URL = "https://storage.googleapis.com/storage/v1/b/%s/o/%s";
+
+    /**
+     * Vertx context.
+     */
+    private final Vertx vertx;
 
     /**
      * Google storage client.
@@ -63,10 +72,13 @@
 
     /**
      * Ctor.
+     *
+     * @param vertx Vertx context
      * @param client Web client
      * @param bucket Bucket name
      */
-    public GoogleStorage(final WebClient client, final String bucket) {
+    public GoogleStorage(final Vertx vertx, final WebClient client, final String bucket) {
+        this.vertx = vertx;
         this.client = client;
         this.bucket = bucket;
     }
@@ -93,12 +105,17 @@
 
     @Override
     public CompletableFuture<Content> value(final Key key) {
-        return CompletableFuture.supplyAsync(
-            () -> new Content.From(
-                this.client.get(
-                    BlobId.of(this.bucket, key.string())
-                ).getContent()
-            ));
+        final ReactiveWriteStream<Buffer> stream = ReactiveWriteStream
+            .writeStream(this.vertx.getDelegate());
+        this.client.get(String.format(GoogleStorage.GET_URL, this.bucket, key.string()))
+            .as(BodyCodec.pipe(WriteStream.newInstance(stream)))
+            .rxSend();
+        return  Flowable.fromPublisher(stream).flatMapCompletable(
+            buffer -> Completable.fromSingle(
+                Single.just(new Content.From(buffer.getBytes()))
+            ))
+            .to(CompletableInterop.await())
+            .thenApply(content -> (Content) content).toCompletableFuture();
     }
 
     @Override
